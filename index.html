--- conflicted
+++ resolved
@@ -49,14 +49,6 @@
       let gotParentMsg = false;
       let fallbackTimer = 0;
 
-<<<<<<< HEAD
-      // Ensure there's scrollHeight to drive Spline Scroll Events even in external mode
-      if (ghost) {
-        ghost.style.display = 'block';
-        // Set minimal height for scroll animation - just enough to complete animation
-        const scrollDistance = Math.max(window.innerHeight * 0.5, 600); // 0.5x viewport or minimum 600px
-        ghost.style.height = scrollDistance + 'px';
-=======
       // When embedded (?external): kill internal scrolling and ghost height
       if (isExternal) {
         htmlEl.classList.add('is-external');
@@ -75,7 +67,6 @@
           const scrollDistance = Math.max(window.innerHeight * 1.5, 1200); // 1.5x viewport or minimum 1200px
           ghost.style.height = scrollDistance + 'px';
         }
->>>>>>> 9cae035b
       }
 
       function activateInternal() {
